#To make available to core SpecArray class just import here
#Each module must provide a read_<format> function which returns a SpecArray object from a file
#And a to_<format> function that writes the file format from a SpecArray object
#Note that you should import the SpecArray object inside the read function to avoid a circular import
<<<<<<< HEAD
from json import to_json,read_json
from netcdf import read_netcdf #to_netcdf already in xarray
=======
from cfjson import to_cfjson,read_cfjson
from netcdf import read_netcdf
>>>>>>> 67e978f5
from octopus import to_octopus,read_octopus
from swan import to_swan,read_swan
from ww3 import to_ww3,read_ww3
from ww3_msl import to_ww3_msl,read_ww3_msl
from attributes import *<|MERGE_RESOLUTION|>--- conflicted
+++ resolved
@@ -2,13 +2,8 @@
 #Each module must provide a read_<format> function which returns a SpecArray object from a file
 #And a to_<format> function that writes the file format from a SpecArray object
 #Note that you should import the SpecArray object inside the read function to avoid a circular import
-<<<<<<< HEAD
 from json import to_json,read_json
 from netcdf import read_netcdf #to_netcdf already in xarray
-=======
-from cfjson import to_cfjson,read_cfjson
-from netcdf import read_netcdf
->>>>>>> 67e978f5
 from octopus import to_octopus,read_octopus
 from swan import to_swan,read_swan
 from ww3 import to_ww3,read_ww3
