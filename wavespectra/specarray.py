--- conflicted
+++ resolved
@@ -857,7 +857,6 @@
 
         return xr.merge(params).rename(dict(zip(stats_dict.keys(), names)))
 
-<<<<<<< HEAD
     def smooth(self, window=3):
         """Smooth spectra based on a 3-point running average.
 
@@ -906,7 +905,7 @@
         dset = xr.where(dset.notnull(), dset, self._obj)
 
         return dset.assign_coords(self._obj.coords)
-=======
+
     def interp(self, freq=None, dir=None, maintain_m0=True):
         """Interpolate onto new spectral basis.
 
@@ -940,7 +939,6 @@
         freq = getattr(other.spec, attrs.FREQNAME)
         dir = getattr(other.spec, attrs.DIRNAME)
         return self.interp(freq=freq, dir=dir, maintain_m0=maintain_m0)
->>>>>>> bb60b99b
 
     def plot(
         self,
