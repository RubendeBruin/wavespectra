--- conflicted
+++ resolved
@@ -9,11 +9,7 @@
 from inspect import getmembers, isfunction
 from scipy.interpolate import griddata
 
-<<<<<<< HEAD
 from wavespectra.core.attributes import attrs, set_spec_attributes
-=======
-from wavespectra.core.attributes import attrs
->>>>>>> bb60b99b
 
 
 GAMMA = (
@@ -104,24 +100,6 @@
     return unique_indices(ds, "time")
 
 
-<<<<<<< HEAD
-=======
-def to_datetime(np64):
-    """Convert Datetime64 date to datatime."""
-    if isinstance(np64, np.datetime64):
-        dt = pd.to_datetime(str(np64)).to_pydatetime()
-    elif isinstance(np64, xr.DataArray):
-        dt = pd.to_datetime(str(np64.values)).to_pydatetime()
-    else:
-        OSError(
-            "Cannot convert %s into datetime, expected np.datetime64 or xr.DataArray"
-            % type(np64)
-        )
-    return dt
-
-
-
->>>>>>> bb60b99b
 def spddir_to_uv(spd, direc, coming_from=False):
     """Converts (spd, dir) to (u, v).
 
@@ -231,7 +209,6 @@
     return a
 
 
-<<<<<<< HEAD
 def scaled(spec, hs):
     """Scale spectra.
 
@@ -303,7 +280,6 @@
     coords = xr.DataArray(array, coords={name: array}, dims=(name,))
     set_spec_attributes(coords)
     return coords
-=======
 def regrid_spec(dset, freq=None, dir=None, maintain_m0=True):
     """Regrid spectra onto new spectral basis.
 
@@ -368,4 +344,3 @@
         dsout = dsout * scale
 
     return dsout
->>>>>>> bb60b99b
